from fastapi import FastAPI
from fastapi.middleware.cors import CORSMiddleware

from src.config import config
from src.routes.api_keys import router as api_keys_router
from src.routes.auth import router as auth_router
from src.routes.credits import router as credits_router
from src.routes.stats import router as stats_router
from src.utils.cron import lifespan

app = FastAPI(title="LibertAI inference", lifespan=lifespan)

# Add security scheme to OpenAPI documentation
app.openapi_components = {  # type: ignore
    "securitySchemes": {"CookieAuth": {"type": "apiKey", "in": "cookie", "name": "libertai_auth"}}
}


app.add_middleware(
    CORSMiddleware,
<<<<<<< HEAD
    allow_origins=["https://console.libertai.io"] + (["http://localhost:5173"] if config.IS_DEVELOPMENT else []) + (["http://localhost:3000"] if config.IS_DEVELOPMENT else []),
=======
    allow_origins=["https://console.libertai.io", "https://libertai-analytics.rezar.fr"]
    + (["http://localhost:5173", "http://localhost:3000"] if config.IS_DEVELOPMENT else []),
>>>>>>> ffba5dfc
    allow_methods=["*"],
    allow_headers=["*"],
    allow_credentials=True,  # Required for cookies to be sent with requests
)


app.include_router(auth_router)
app.include_router(credits_router)
app.include_router(api_keys_router)
app.include_router(stats_router)<|MERGE_RESOLUTION|>--- conflicted
+++ resolved
@@ -18,12 +18,8 @@
 
 app.add_middleware(
     CORSMiddleware,
-<<<<<<< HEAD
-    allow_origins=["https://console.libertai.io"] + (["http://localhost:5173"] if config.IS_DEVELOPMENT else []) + (["http://localhost:3000"] if config.IS_DEVELOPMENT else []),
-=======
     allow_origins=["https://console.libertai.io", "https://libertai-analytics.rezar.fr"]
     + (["http://localhost:5173", "http://localhost:3000"] if config.IS_DEVELOPMENT else []),
->>>>>>> ffba5dfc
     allow_methods=["*"],
     allow_headers=["*"],
     allow_credentials=True,  # Required for cookies to be sent with requests
